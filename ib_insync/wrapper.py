--- conflicted
+++ resolved
@@ -800,10 +800,7 @@
             elif tickType == 84:
                 ticker.lastExchange = value
             elif tickType == 47:
-<<<<<<< HEAD
-=======
                 # https://web.archive.org/web/20200725010343/https://interactivebrokers.github.io/tws-api/fundamental_ratios_tags.html
->>>>>>> 551af301
                 d = dict(t.split('=')                     # type: ignore
                          for t in value.split(';') if t)  # type: ignore
                 for k, v in d.items():
